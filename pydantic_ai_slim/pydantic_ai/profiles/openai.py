--- conflicted
+++ resolved
@@ -56,11 +56,8 @@
         supports_json_schema_output=True,
         supports_json_object_output=True,
         openai_supports_sampling_settings=not is_reasoning_model,
-<<<<<<< HEAD
         openai_supports_freeform_function_calling=is_freeform_function_calling_model,
-=======
         openai_system_prompt_role=openai_system_prompt_role,
->>>>>>> 367ade38
     )
 
 
